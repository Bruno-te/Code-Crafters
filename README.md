--- conflicted
+++ resolved
@@ -105,13 +105,9 @@
    ./scripts/serve_frontend.sh 8000 0.0.0.0
    ```
 
-<<<<<<< HEAD
 3. **Access Dashboard**: Open http://localhost:8000 in your browser
    - To allow others on my LAN: `http://my_LAN_IP:8000`
    - For a temporary public link: `npx localtunnel --port 8000`
-=======
-3. **Access Dashboard**: Open http://127.0.0.1:5500/ in our browser
->>>>>>> 63c2be73
 
 ### Alternative: Manual ETL Run
 ```bash
@@ -162,7 +158,6 @@
 3. Michaella worked on System Architecture and will Submit a pull request
 
 ## Troubleshooting
-<<<<<<< HEAD
 - **XML parsing errors**: Check XML format and structure
 - **Database errors**: Verify file permissions and disk space
 - **Frontend issues**: Check browser console and network tab
@@ -242,12 +237,6 @@
 
 See also the editable Draw.io file: `docs/ERD.drawio`.
 - **Performance issues**: Review database indexes and query optimization
-=======
-- **XML parsing errors**: Checked XML format and structure
-- **Database errors**: Verified file permissions and disk space
-- **Frontend issues**: Checked browser console and network tab
-- **Performance issues**: Reviewed database indexes and query optimization
->>>>>>> 63c2be73
 
 ## Future Enhancements
 - REST API with FastAPI
