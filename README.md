# MoMo SMS Data Processing & Analytics Platform

## Project Overview
This enterprise-level fullstack application processes MoMo SMS data in XML format, cleans and categorizes the data, stores it in a relational database, and provides a frontend interface for data analysis and visualization.

## System Architecture
The system follows a modular ETL (Extract, Transform, Load) architecture:

```
XML Input → XML Parser → Data Cleaner → Categorizer → SQLite DB → Dashboard JSON → Frontend
    ↓           ↓           ↓           ↓           ↓           ↓           ↓
  Raw Data   Parsed     Cleaned    Categorized  Stored     Aggregated   Visualized
  XML File   Objects    Objects    Objects      Data       Analytics    Charts
```

**Key Components:**
- **XML Parser**: Extracts transaction data from MoMo SMS XML files
- **Data Cleaner**: Normalizes dates, amounts, phone numbers, and text
- **Categorizer**: Classifies transactions by type, amount range, time, and risk
- **Database**: SQLite storage with proper indexing and audit trails
- **Frontend**: Interactive dashboard with charts, tables, and filtering

## Scrum Board
**Project Management**: Our preferred tool GitHub Projects
- **To Do**: Repository setup, architecture design, ETL development
- **In Progress**: Current sprint tasks
- **Done**: Completed features and milestones

<<<<<<< HEAD
=======
**Project Management**: Our preferred tool GitHub Projects
- **To Do**: Repository setup, architecture design, ETL development
- **In Progress**: Current sprint tasks
- **Done**: Completed features and milestones
  
>>>>>>> 3924a04f
## Features
- XML data parsing and validation
- Data cleaning and normalization
- Transaction categorization with risk assessment
- SQLite database storage with audit logging
- Interactive dashboard with charts and tables
- Real-time data filtering and search
- Report generation (daily, weekly, monthly, custom)
- Responsive design for mobile and desktop

## Tech Stack
- **Backend**: Python 3.8+ (ElementTree/lxml, dateutil)
- **Database**: SQLite with proper indexing
- **Frontend**: HTML5, CSS3, JavaScript (vanilla + Chart.js)
- **Testing**: Python unittest framework
- **Optional**: FastAPI for REST API

## Project Structure
```
├── README.md                         # Setup, run, overview
├── .env.example                      # Configuration template
├── requirements.txt                  # Python dependencies
├── .gitignore                        # Git ignore patterns
├── index.html                        # Dashboard entry point
├── web/                             # Frontend assets
│   ├── styles.css                    # Modern responsive styling
│   ├── chart_handler.js              # Dashboard functionality
│   └── assets/                       # Images/icons
├── data/                            # Data storage
│   ├── raw/                         # XML input files (git-ignored)
│   ├── processed/                   # Cleaned outputs
│   ├── db.sqlite3                   # SQLite database (git-ignored)
│   └── logs/                        # ETL logs (git-ignored)
├── etl/                             # Data processing pipeline
│   ├── __init__.py                  # Package initialization
│   ├── config.py                    # Configuration and paths
│   ├── parse_xml.py                 # XML parsing logic
│   ├── clean_normalize.py           # Data cleaning
│   ├── categorize.py                 # Transaction categorization
│   ├── load_db.py                   # Database operations
│   └── run.py                       # Main ETL runner
├── scripts/                         # Utility scripts
│   ├── run_etl.sh                   # ETL pipeline runner
│   └── serve_frontend.sh            # Frontend server
└── tests/                           # Unit tests
    ├── test_parse_xml.py            # XML parsing tests
    ├── test_clean_normalize.py      # Data cleaning tests
    └── test_categorize.py           # Categorization tests
```

## Quick Start

### Prerequisites
- Python 3.8+
- pip
- Modern web browser

### Installation
1. Clone the repository
2. Install dependencies:
   ```bash
   pip install -r requirements.txt
   ```
3. Copied `.env.example` to `.env` and configured settings
4. Placed `momo.xml` file in `data/raw/`

### Running the Application
1. **Process Data**: Runed the ETL pipeline
   ```bash
   ./scripts/run_etl.sh
   ```

2. **Start Frontend**: Served the dashboard
   ```bash
   ./scripts/serve_frontend.sh 8000 0.0.0.0
   ```

<<<<<<< HEAD
3. **Access Dashboard**: Open http://localhost:8000 or http://127.0.0.1:5500/ in your browser
=======
3. **Access Dashboard**: Open http://localhost:8000 in your browser
   - To allow others on my LAN: `http://my_LAN_IP:8000`
   - For a temporary public link: `npx localtunnel --port 8000`
>>>>>>> 3924a04f

### Alternative: Manual ETL Run
```bash
python etl/run.py --xml data/raw/momo.xml
```

## Development Workflow
- Used Agile/Scrum practices for development
- Runed tests before committing: `python -m unittest discover tests`
- Checked logs in `data/logs/etl.log` for debugging
- Followed the established project structure

## Testing
Runed the test suite:
```bash
python -m unittest discover tests
```

## Data Flow
1. **Input**: MoMo SMS XML files in `data/raw/`
2. **Processing**: ETL pipeline processes and categorizes data
3. **Storage**: Clean data stored in SQLite database
4. **Export**: Dashboard JSON generated for frontend
5. **Visualization**: Interactive charts and tables in web interface

## Configuration
Key configuration options in `etl/config.py`:
- File paths and directories
- Transaction categories and keywords
- Amount thresholds
- Phone number patterns
- Date formats

## Logging
- ETL logs: `data/logs/etl.log`
- Pipeline run logs: `data/logs/pipeline_run_*.json`
- Database audit trail: Built into SQLite

## Team Members
- ISHIMWE BRUNO(i.bruno@alustudent.com)
- MICHAELLA KAMIKAZI KARANGWA(m.kamikazi@alustudent.com)
- RACHEAL AKELLO(r.akello@alustudent.com)
**Team Name: Code Crafters**

## Contributing
1. Bruno Created a feature branch and worked on backend
2. Racheal Runed tests and worked on frontend
3. Michaella worked on System Architecture and will Submit a pull request

## Troubleshooting
- **XML parsing errors**: Check XML format and structure
- **Database errors**: Verify file permissions and disk space
- **Frontend issues**: Check browser console and network tab
  - Verify the server is running on the expected port
  - Try `curl -I http://127.0.0.1:8000`

## Documentation
### Database Design
- ERD: see `docs/ERD.md`
- MySQL schema and sample data: `database/database_setup.sql`
- JSON examples and mapping: `examples/json_examples.json`

### ERD (inline)
```mermaid
erDiagram
    USERS ||--o{ TRANSACTIONS : initiates
    USERS ||--o{ TRANSACTIONS : receives
    TRANSACTION_CATEGORIES ||--o{ TRANSACTIONS : categorizes
    TRANSACTIONS ||--o{ TRANSACTION_TAGS : has
    TAGS ||--o{ TRANSACTION_TAGS : labels
    SYSTEM_LOGS }o--|| TRANSACTIONS : references

    USERS {
        INT id PK
        VARCHAR phone UNIQUE
        VARCHAR full_name
        VARCHAR email
        DATETIME created_at
    }

    TRANSACTION_CATEGORIES {
        INT id PK
        VARCHAR name UNIQUE
        VARCHAR description
        DATETIME created_at
    }

    TRANSACTIONS {
        BIGINT id PK
        VARCHAR external_ref UNIQUE
        DATETIME occurred_at
        DECIMAL(12,2) amount
        VARCHAR currency
        ENUM status
        INT sender_id FK
        INT receiver_id FK
        INT category_id FK
        VARCHAR channel
        VARCHAR location
        TEXT message_excerpt
        DATETIME created_at
    }

    TAGS {
        INT id PK
        VARCHAR name UNIQUE
        VARCHAR description
        DATETIME created_at
    }

    TRANSACTION_TAGS {
        BIGINT transaction_id FK
        INT tag_id FK
        DATETIME created_at
        PK transaction_id, tag_id
    }

    SYSTEM_LOGS {
        BIGINT id PK
        VARCHAR level
        VARCHAR source
        TEXT message
        DATETIME created_at
        BIGINT transaction_id FK
    }
```

See also the editable Draw.io file: `docs/ERD.drawio`.
- **Performance issues**: Review database indexes and query optimization

## Future Enhancements
- REST API with FastAPI
- Real-time data streaming
- Advanced analytics and ML models
- User authentication and roles
- Data export to multiple formats
- Integration with external systems

---

**Built with ❤️ by Code Crafters for the MoMo SMS Analytics Platform**<|MERGE_RESOLUTION|>--- conflicted
+++ resolved
@@ -26,14 +26,13 @@
 - **In Progress**: Current sprint tasks
 - **Done**: Completed features and milestones
 
-<<<<<<< HEAD
-=======
+**Project Management**: Our preferred tool is GitHub Projects
+
 **Project Management**: Our preferred tool GitHub Projects
 - **To Do**: Repository setup, architecture design, ETL development
 - **In Progress**: Current sprint tasks
 - **Done**: Completed features and milestones
   
->>>>>>> 3924a04f
 ## Features
 - XML data parsing and validation
 - Data cleaning and normalization
@@ -111,13 +110,10 @@
    ./scripts/serve_frontend.sh 8000 0.0.0.0
    ```
 
-<<<<<<< HEAD
 3. **Access Dashboard**: Open http://localhost:8000 or http://127.0.0.1:5500/ in your browser
-=======
 3. **Access Dashboard**: Open http://localhost:8000 in your browser
    - To allow others on my LAN: `http://my_LAN_IP:8000`
    - For a temporary public link: `npx localtunnel --port 8000`
->>>>>>> 3924a04f
 
 ### Alternative: Manual ETL Run
 ```bash
